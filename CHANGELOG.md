## [JLine 2.7][2_7], PENDING
[2_7]: https://oss.sonatype.org/content/groups/public/jline/jline/2.7

<<<<<<< HEAD
* Updated license headers to be consistent BSD version
=======
* Added support for vi keymap. Most major vi features should work.
   * The following features are NOT yet available.
      * Undo/redo support is not yet available
      * Character search (CTRL-])
      * Yank via (CTRL-Y)
      * Quoted insert (CTRL-Y).
   * The "jline.esc.timeout" configuration option (in your $HOME/.jlne.rc) controls the number of millisesconds that jline will wait after seeing an ESC key to see if another character arrives.
* The JVM shutdown hook that restores the terminal settings when the JVM exits (jline.shutdownhook) is now turned on by default.
>>>>>>> 32a048c7
<|MERGE_RESOLUTION|>--- conflicted
+++ resolved
@@ -1,15 +1,12 @@
 ## [JLine 2.7][2_7], PENDING
 [2_7]: https://oss.sonatype.org/content/groups/public/jline/jline/2.7
 
-<<<<<<< HEAD
 * Updated license headers to be consistent BSD version
-=======
 * Added support for vi keymap. Most major vi features should work.
    * The following features are NOT yet available.
       * Undo/redo support is not yet available
       * Character search (CTRL-])
       * Yank via (CTRL-Y)
       * Quoted insert (CTRL-Y).
-   * The "jline.esc.timeout" configuration option (in your $HOME/.jlne.rc) controls the number of millisesconds that jline will wait after seeing an ESC key to see if another character arrives.
+   * The "jline.esc.timeout" configuration option (in your $HOME/.jline.rc) controls the number of millisesconds that jline will wait after seeing an ESC key to see if another character arrives.
 * The JVM shutdown hook that restores the terminal settings when the JVM exits (jline.shutdownhook) is now turned on by default.
->>>>>>> 32a048c7
