/*
 * Copyright (c) 2002-2017, the original author or authors.
 *
 * This software is distributable under the BSD license. See the terms of the
 * BSD license in the documentation provided with this software.
 *
 * https://opensource.org/licenses/BSD-3-Clause
 */
package org.jline.builtins;

import java.io.BufferedReader;
import java.io.ByteArrayInputStream;
import java.io.ByteArrayOutputStream;
import java.io.File;
import java.io.IOException;
import java.io.InputStream;
import java.io.InputStreamReader;
import java.io.OutputStream;
import java.io.OutputStreamWriter;
import java.io.Writer;
import java.nio.charset.Charset;
import java.nio.file.Files;
import java.nio.file.Path;
import java.nio.file.Paths;
import java.nio.file.StandardCopyOption;
import java.nio.file.StandardOpenOption;
import java.util.ArrayList;
import java.util.Arrays;
import java.util.Collections;
import java.util.EnumSet;
import java.util.Iterator;
import java.util.LinkedHashMap;
import java.util.LinkedList;
import java.util.List;
import java.util.Map;
import java.util.Map.Entry;
import java.util.Optional;
import java.util.regex.Matcher;
import java.util.regex.Pattern;

import org.jline.keymap.BindingReader;
import org.jline.keymap.KeyMap;
import org.jline.terminal.Attributes;
import org.jline.terminal.Attributes.ControlChar;
import org.jline.terminal.Attributes.InputFlag;
import org.jline.terminal.Attributes.LocalFlag;
import org.jline.terminal.MouseEvent;
import org.jline.terminal.Size;
import org.jline.terminal.Terminal;
import org.jline.terminal.Terminal.Signal;
import org.jline.terminal.Terminal.SignalHandler;
import org.jline.utils.AttributedString;
import org.jline.utils.AttributedStringBuilder;
import org.jline.utils.AttributedStyle;
import org.jline.utils.Display;
import org.jline.utils.Status;
import org.jline.utils.InfoCmp.Capability;
import org.mozilla.universalchardet.UniversalDetector;

import static org.jline.keymap.KeyMap.KEYMAP_LENGTH;
import static org.jline.keymap.KeyMap.alt;
import static org.jline.keymap.KeyMap.ctrl;
import static org.jline.keymap.KeyMap.del;
import static org.jline.keymap.KeyMap.key;

public class Nano {

    // Final fields
    protected final Terminal terminal;
    protected final Display display;
    protected final BindingReader bindingReader;
    protected final Size size;
    protected final Path root;
    protected final boolean restricted;
    protected final int vsusp;

    // Keys
    protected KeyMap<Operation> keys;

    // Configuration
    public String title = "JLine Nano 3.0.0";
    public boolean printLineNumbers = true;
    public boolean wrapping = true;
    public boolean smoothScrolling = true;
    public boolean mouseSupport = false;
    public boolean oneMoreLine = true;
    public boolean constantCursor;
    public int tabs = 4;
    public String brackets = "\"’)>]}";
    public String matchBrackets = "(<[{)>]}";
    public String punct = "!.?";
    public String quoteStr = "^([ \\t]*[#:>\\|}])+";

    // Input
    protected final List<Buffer> buffers = new ArrayList<>();
    protected int bufferIndex;
    protected Buffer buffer;

    protected String message;
    protected int nbBindings = 0;

    protected LinkedHashMap<String, String> shortcuts;

    protected String editMessage;
    protected final StringBuilder editBuffer = new StringBuilder();

    protected boolean searchCaseSensitive;
    protected boolean searchRegexp;
    protected boolean searchBackwards;
    protected String searchTerm;
    protected List<String> searchTerms = new ArrayList<>();
    protected int searchTermId = -1;
    protected WriteMode writeMode = WriteMode.WRITE;
    protected boolean writeBackup;

    protected boolean readNewBuffer = true;

    protected enum WriteMode {
        WRITE,
        APPEND,
        PREPEND
    }

    protected enum WriteFormat {
        UNIX,
        DOS,
        MAC
    }

    protected class Buffer {
        String file;
        Charset charset;
        WriteFormat format = WriteFormat.UNIX;
        List<String> lines;

        int firstLineToDisplay;
        int firstColumnToDisplay;
        int offsetInLineToDisplay;

        int line;
        List<LinkedList<Integer>> offsets = new ArrayList<>();
        int offsetInLine;
        int column;
        int wantedColumn;

        boolean dirty;

        protected Buffer(String file) {
            this.file = file;
        }

        void open() throws IOException {
            if (lines != null) {
                return;
            }

            lines = new ArrayList<>();
            lines.add("");
            charset = Charset.defaultCharset();
            computeAllOffsets();

            if (file == null) {
                return;
            }

            Path path = root.resolve(file);
            if (Files.isDirectory(path)) {
                setMessage("\"" + file + "\" is a directory");
                return;
            }

            try (InputStream fis = Files.newInputStream(path))
            {
                read(fis);
            } catch (IOException e) {
                setMessage("Error reading " + file + ": " + e.getMessage());
            }
        }

        void open(InputStream is) throws IOException {
            if (lines != null) {
                return;
            }

            lines = new ArrayList<>();
            lines.add("");
            charset = Charset.defaultCharset();
            computeAllOffsets();

            read(is);
        }

        void read(InputStream fis) throws IOException {
            ByteArrayOutputStream bos = new ByteArrayOutputStream();
            byte[] buffer = new byte[4096];
            int remaining;
            while ((remaining = fis.read(buffer)) > 0) {
                bos.write(buffer, 0, remaining);
            }
            byte[] bytes = bos.toByteArray();

            try {
                UniversalDetector detector = new UniversalDetector(null);
                detector.handleData(bytes, 0, bytes.length);
                detector.dataEnd();
                if (detector.getDetectedCharset() != null) {
                    charset = Charset.forName(detector.getDetectedCharset());
                }
            } catch (Throwable t) {
                // Ignore
            }

            // TODO: detect format, do not eat last newline
            try (BufferedReader reader = new BufferedReader(
                    new InputStreamReader(new ByteArrayInputStream(bytes), charset))) {
                String line;
                lines.clear();
                while ((line = reader.readLine()) != null) {
                    lines.add(line);
                }
            }
            if (lines.isEmpty()) {
                lines.add("");
            }
            computeAllOffsets();
            moveToChar(0);
        }

        void insert(String insert) {
            String text = lines.get(line);
            int pos = offsetInLine + column;
            insert = insert.replaceAll("\r\n", "\n");
            insert = insert.replaceAll("\r", "\n");
            String mod;
            if (pos == text.length()) {
                mod = text + insert;
            } else {
                mod = text.substring(0, pos) + insert + text.substring(pos);
            }
            List<String> ins = new ArrayList<>();
            int last = 0;
            int idx = mod.indexOf('\n', last);
            while (idx >= 0) {
                ins.add(mod.substring(last, idx));
                last = idx + 1;
                idx = mod.indexOf('\n', last);
            }
            ins.add(mod.substring(last));
            lines.set(line, ins.get(0));
            offsets.set(line, computeOffsets(ins.get(0)));
            for (int i = 1; i < ins.size(); i++) {
                ++line;
                lines.add(line, ins.get(i));
                offsets.add(line, computeOffsets(ins.get(i)));
            }
            moveToChar(ins.get(ins.size() - 1).length() - (text.length() - pos));
            dirty = true;
        }

        void computeAllOffsets() {
            offsets.clear();
            for (String text : lines) {
                offsets.add(computeOffsets(text));
            }
        }

        LinkedList<Integer> computeOffsets(String text) {
            int width = size.getColumns() - (printLineNumbers ? 8 : 0);
            LinkedList<Integer> offsets = new LinkedList<>();
            offsets.add(0);
            int last = 0;
            int prevword = 0;
            boolean inspace = false;
            for (int i = 0; i < text.length(); i++) {
                if (isBreakable(text.charAt(i))) {
                    inspace = true;
                } else if (inspace) {
                    prevword = i;
                    inspace = false;
                }
                if (i == last + width - 1) {
                    if (prevword == last) {
                        prevword = i;
                    }
                    offsets.add(prevword);
                    last = prevword;
                }
            }
            return offsets;
        }

        boolean isBreakable(char ch) {
            return ch == ' ';
        }

        void moveToChar(int pos) {
            offsetInLine = prevLineOffset(line, pos + 1).get();
            column = pos - offsetInLine;
        }

        void delete(int count) {
            while (--count >= 0 && moveRight(1) && backspace(1));
        }

        boolean backspace(int count) {
            while (count > 0) {
                String text = lines.get(line);
                int pos = offsetInLine + column;
                if (pos == 0) {
                    if (line == 0) {
                        bof();
                        return false;
                    }
                    String prev = lines.get(--line);
                    lines.set(line, prev + text);
                    offsets.set(line, computeOffsets(prev + text));
                    moveToChar(length(prev, tabs));
                    lines.remove(line + 1);
                    offsets.remove(line + 1);
                    count--;
                    dirty = true;
                } else {
                    int nb = Math.min(pos, count);
                    text = text.substring(0, pos - nb) + text.substring(pos);
                    lines.set(line, text);
                    offsets.set(line, computeOffsets(text));
                    moveToChar(offsetInLine + column - nb);
                    count -= nb;
                    dirty = true;
                }
            }
            return true;
        }

        boolean moveLeft(int chars) {
            boolean ret = true;
            while (--chars >= 0) {
                if (offsetInLine + column > 0) {
                    moveToChar(offsetInLine + column - 1);
                } else if (line > 0) {
                    line--;
                    moveToChar(length(getLine(line), tabs));
                } else {
                    bof();
                    ret = false;
                    break;
                }
            }
            wantedColumn = column;
            ensureCursorVisible();
            return ret;
        }

        boolean moveRight(int chars) {
            boolean ret = true;
            while (--chars >= 0) {
                int len = length(getLine(line), tabs);
                if (offsetInLine + column + 1 <= len) {
                    moveToChar(offsetInLine + column + 1);
                } else if (getLine(line + 1) != null) {
                    line++;
                    offsetInLine = 0;
                    column = 0;
                } else {
                    eof();
                    ret = false;
                    break;
                }
            }
            wantedColumn = column;
            ensureCursorVisible();
            return ret;
        }

        void moveDown(int lines) {
            cursorDown(lines);
            ensureCursorVisible();
        }

        void moveUp(int lines) {
            cursorUp(lines);
            ensureCursorVisible();
        }

        private Optional<Integer> prevLineOffset(int line, int offsetInLine) {
            if (line >= offsets.size()) {
                return Optional.empty();
            }
            Iterator<Integer> it = offsets.get(line).descendingIterator();
            while (it.hasNext()) {
                int off = it.next();
                if (off < offsetInLine) {
                    return Optional.of(off);
                }
            }
            return Optional.empty();
        }

        private Optional<Integer> nextLineOffset(int line, int offsetInLine) {
            if (line >= offsets.size()) {
                return Optional.empty();
            }
            return offsets.get(line).stream()
                    .filter(o -> o > offsetInLine)
                    .findFirst();
        }

        void moveDisplayDown(int lines) {
            int height = size.getRows() - computeHeader().size() - computeFooter().size();
            // Adjust cursor
            while (--lines >= 0) {
                int lastLineToDisplay = firstLineToDisplay;
                if (firstColumnToDisplay > 0 || !wrapping) {
                    lastLineToDisplay += height - 1;
                } else {
                    int off = offsetInLineToDisplay;
                    for (int l = 0; l < height - 1; l++) {
                        Optional<Integer> next = nextLineOffset(lastLineToDisplay, off);
                        if (next.isPresent()) {
                            off = next.get();
                        } else {
                            off = 0;
                            lastLineToDisplay++;
                        }
                    }
                }
                if (getLine(lastLineToDisplay) == null) {
                    eof();
                    return;
                }
                Optional<Integer> next = nextLineOffset(firstLineToDisplay, offsetInLineToDisplay);
                if (next.isPresent()) {
                    offsetInLineToDisplay = next.get();
                } else {
                    offsetInLineToDisplay = 0;
                    firstLineToDisplay++;
                }
            }
        }

        void moveDisplayUp(int lines) {
            int width = size.getColumns() - (printLineNumbers ? 8 : 0);
            while (--lines >= 0) {
                if (offsetInLineToDisplay > 0) {
                    offsetInLineToDisplay = Math.max(0, offsetInLineToDisplay - (width - 1));
                } else if (firstLineToDisplay > 0) {
                    firstLineToDisplay--;
                    offsetInLineToDisplay = prevLineOffset(firstLineToDisplay, Integer.MAX_VALUE).get();
                } else {
                    bof();
                    return;
                }
            }
        }

        private void cursorDown(int lines) {
            // Adjust cursor
            while (--lines >= 0) {
                if (firstColumnToDisplay > 0 || !wrapping) {
                    if (getLine(line + 1) != null) {
                        line++;
                        offsetInLine = 0;
                        column = Math.min(getLine(line).length(), wantedColumn);
                    } else {
                        bof();
                        break;
                    }
                } else {
                    String txt = getLine(line);
                    Optional<Integer> off = nextLineOffset(line, offsetInLine);
                    if (off.isPresent()) {
                        offsetInLine = off.get();
                    } else if (getLine(line + 1) == null) {
                        eof();
                        break;
                    } else {
                        line++;
                        offsetInLine = 0;
                        txt = getLine(line);
                    }
                    String curLine = txt;
                    int next = nextLineOffset(line, offsetInLine).orElseGet(curLine::length);
                    column = Math.min(wantedColumn, next - offsetInLine);
                }
            }
        }

        private void cursorUp(int lines) {
            while (--lines >= 0) {
                if (firstColumnToDisplay > 0 || !wrapping) {
                    if (line > 0) {
                        line--;
                        column = Math.min(length(getLine(line), tabs) - offsetInLine, wantedColumn);
                    } else {
                        bof();
                        break;
                    }
                } else {
                    Optional<Integer> prev = prevLineOffset(line, offsetInLine);
                    if (prev.isPresent()) {
                        offsetInLine = prev.get();
                    } else if (line > 0) {
                        line--;
                        offsetInLine = prevLineOffset(line, Integer.MAX_VALUE).get();
                        int next = nextLineOffset(line, offsetInLine).orElse(getLine(line).length());
                        column = Math.min(wantedColumn, next - offsetInLine);
                    } else {
                        bof();
                        break;
                    }
                }
            }
        }

        void ensureCursorVisible() {
            List<AttributedString> header = computeHeader();
            int rwidth = size.getColumns();
            int height = size.getRows() - header.size() - computeFooter().size();

            while (line < firstLineToDisplay
                    || line == firstLineToDisplay && offsetInLine < offsetInLineToDisplay) {
                moveDisplayUp(smoothScrolling ? 1 : height / 2);
            }

            while (true) {
                int cursor = header.size() * size.getColumns() + (printLineNumbers ? 8 : 0);
                int cur = firstLineToDisplay;
                int off = offsetInLineToDisplay;
                while (true) {
                    if (cur < line || off < offsetInLine) {
                        if (firstColumnToDisplay > 0 || !wrapping) {
                            cursor += rwidth;
                            cur++;
                        } else {
                            cursor += rwidth;
                            Optional<Integer> next = nextLineOffset(cur, off);
                            if (next.isPresent()) {
                                off = next.get();
                            } else {
                                cur++;
                                off = 0;
                            }
                        }
                    } else if (cur == line) {
                        cursor += column;
                        break;
                    } else {
                        throw new IllegalStateException();
                    }
                }
                if (cursor >= (height + header.size()) * rwidth) {
                    moveDisplayDown(smoothScrolling ? 1 : height / 2);
                } else {
                    break;
                }
            }
        }

        void eof() {
        }

        void bof() {
        }

        void resetDisplay() {
            int width = size.getColumns() - (printLineNumbers ? 8 : 0);
            column = offsetInLine + column;
            offsetInLine = (column / width) * (width - 1);
            column = column - offsetInLine;
        }

        String getLine(int line) {
            return line < lines.size() ? lines.get(line) : null;
        }

        String getTitle() {
            return file != null ? "File: " + file : "New Buffer";
        }

        List<AttributedString> computeHeader() {
            String left = Nano.this.getTitle();
            String middle = null;
            String right = dirty ? "Modified" : "        ";

            int width = size.getColumns();
            int mstart = 2 + left.length() + 1;
            int mend = width - 2 - 8;

            if (file == null) {
                middle = "New Buffer";
            } else {
                int max = mend - mstart;
                String src = file;
                if ("File: ".length() + src.length() > max) {
                    int lastSep = src.lastIndexOf('/');
                    if (lastSep > 0) {
                        String p1 = src.substring(lastSep);
                        String p0 = src.substring(0, lastSep);
                        while (p0.startsWith(".")) {
                            p0 = p0.substring(1);
                        }
                        int nb = max - p1.length() - "File: ...".length();
                        int cut;
                        cut = Math.max(0, Math.min(p0.length(), p0.length() - nb));
                        middle = "File: ..." + p0.substring(cut, p0.length()) + p1;
                    }
                    if (middle == null || middle.length() > max) {
                        left = null;
                        max = mend - 2;
                        int nb = max - "File: ...".length();
                        int cut = Math.max(0, Math.min(src.length(), src.length() - nb));
                        middle = "File: ..." + src.substring(cut, src.length());
                        if (middle.length() > max) {
                            middle = middle.substring(0, max);
                        }
                    }
                } else {
                    middle = "File: " + src;
                }
            }

            int pos = 0;
            AttributedStringBuilder sb = new AttributedStringBuilder();
            sb.style(AttributedStyle.INVERSE);
            sb.append("  ");
            pos += 2;

            if (left != null) {
                sb.append(left);
                pos += left.length();
                sb.append(" ");
                pos += 1;
                for (int i = 1; i < (size.getColumns() - middle.length()) / 2 - left.length() - 1 - 2; i++) {
                    sb.append(" ");
                    pos++;
                }
            }
            sb.append(middle);
            pos += middle.length();
            while (pos < width - 8 - 2) {
                sb.append(" ");
                pos++;
            }
            sb.append(right);
            sb.append("  \n");
            if (oneMoreLine) {
                return Collections.singletonList(sb.toAttributedString());
            } else {
                return Arrays.asList(sb.toAttributedString(), new AttributedString("\n"));
            }
        }

        List<AttributedString> getDisplayedLines(int nbLines) {
            AttributedStyle s = AttributedStyle.DEFAULT.foreground(AttributedStyle.BLACK + AttributedStyle.BRIGHT);
            AttributedString cut = new AttributedString("…", s);
            AttributedString ret = new AttributedString("↩", s);

            List<AttributedString> newLines = new ArrayList<>();
            int rwidth = size.getColumns();
            int width = rwidth - (printLineNumbers ? 8 : 0);
            int curLine = firstLineToDisplay;
            int curOffset = offsetInLineToDisplay;
            int prevLine = -1;
            for (int terminalLine = 0; terminalLine < nbLines; terminalLine++) {
                AttributedStringBuilder line = new AttributedStringBuilder().tabs(tabs);
                if (printLineNumbers && curLine < lines.size()) {
                    line.style(s);
                    if (curLine != prevLine) {
                        line.append(String.format("%7d ", curLine + 1));
                    } else {
                        line.append("      ‧ ");
                    }
                    line.style(AttributedStyle.DEFAULT);
                    prevLine = curLine;
                }
                if (curLine >= lines.size()) {
                    // Nothing to do
                } else if (firstColumnToDisplay > 0 || !wrapping) {
                    AttributedString disp = new AttributedString(getLine(curLine));
                    disp = disp.columnSubSequence(firstColumnToDisplay, Integer.MAX_VALUE);
                    if (disp.columnLength() >= width) {
                        line.append(disp.columnSubSequence(0, width - cut.columnLength()));
                        line.append(cut);
                    } else {
                        line.append(disp);
                    }
                    curLine++;
                } else {
                    Optional<Integer> nextOffset = nextLineOffset(curLine, curOffset);
                    if (nextOffset.isPresent()) {
                        AttributedString disp = new AttributedString(getLine(curLine));
                        line.append(disp.columnSubSequence(curOffset, nextOffset.get()));
                        line.append(ret);
                        curOffset = nextOffset.get();
                    } else {
                        AttributedString disp = new AttributedString(getLine(curLine));
                        line.append(disp.columnSubSequence(curOffset, Integer.MAX_VALUE));
                        curLine++;
                        curOffset = 0;
                    }
                }
                line.append('\n');
                newLines.add(line.toAttributedString());
            }
            return newLines;
        }

        public void moveTo(int x, int y) {
            if (printLineNumbers) {
                x = Math.max(x - 8, 0);
            }
            line = firstLineToDisplay;
            offsetInLine = offsetInLineToDisplay;
            wantedColumn = x;
            cursorDown(y);
        }

        public int getDisplayedCursor() {
            int rwidth = size.getColumns() + 1;
            int cursor = (printLineNumbers ? 8 : 0);
            int cur = firstLineToDisplay;
            int off = offsetInLineToDisplay;
            while (true) {
                if (cur < line || off < offsetInLine) {
                    if (firstColumnToDisplay > 0 || !wrapping) {
                        cursor += rwidth;
                        cur++;
                    } else {
                        cursor += rwidth;
                        Optional<Integer> next = nextLineOffset(cur, off);
                        if (next.isPresent()) {
                            off = next.get();
                        } else {
                            cur++;
                            off = 0;
                        }
                    }
                } else if (cur == line) {
                    cursor += column;
                    break;
                } else {
                    throw new IllegalStateException();
                }
            }
            return cursor;
        }

        char getCurrentChar() {
            String str = lines.get(line);
            if (column + offsetInLine < str.length()) {
                return str.charAt(column + offsetInLine);
            } else if (line < lines.size() - 1) {
                return '\n';
            } else {
                return 0;
            }
        }

        @SuppressWarnings("StatementWithEmptyBody")
        public void prevWord() {
            while (Character.isAlphabetic(getCurrentChar())
                    && moveLeft(1));
            while (!Character.isAlphabetic(getCurrentChar())
                    && moveLeft(1));
            while (Character.isAlphabetic(getCurrentChar())
                    && moveLeft(1));
            moveRight(1);
        }

        @SuppressWarnings("StatementWithEmptyBody")
        public void nextWord() {
            while (Character.isAlphabetic(getCurrentChar())
                    && moveRight(1));
            while (!Character.isAlphabetic(getCurrentChar())
                    && moveRight(1));
        }

        public void beginningOfLine() {
            column = offsetInLine = 0;
            wantedColumn = 0;
        }

        public void endOfLine() {
            column = length(lines.get(line), tabs);
            int width = size.getColumns() - (printLineNumbers ? 8 : 0);
            offsetInLine = (column / width) * (width - 1);
            column = column - offsetInLine;
            wantedColumn = column;
        }

        public void prevPage() {
            int height = size.getRows() - computeHeader().size() - computeFooter().size();
            scrollUp(height - 2);
        }

        public void nextPage() {
            int height = size.getRows() - computeHeader().size() - computeFooter().size();
            scrollDown(height - 2);
        }

        public void scrollUp(int lines) {
            cursorUp(lines);
            moveDisplayUp(lines);
        }

        public void scrollDown(int lines) {
            cursorDown(lines);
            moveDisplayDown(lines);
        }

        public void firstLine() {
            line = 0;
            offsetInLine = column = 0;
            ensureCursorVisible();
        }

        public void lastLine() {
            line = lines.size() - 1;
            offsetInLine = column = 0;
            ensureCursorVisible();
        }

        void nextSearch() {
            if (searchTerm == null) {
                setMessage("No current search pattern");
                return;
            }
            setMessage(null);
            int cur = line;
            int dir = searchBackwards ? -1 : +1;
            int newPos = -1;
            int newLine = -1;
            // Search on current line
            List<Integer> curRes = doSearch(lines.get(line));
            if (searchBackwards) {
                Collections.reverse(curRes);
            }
            for (int r : curRes) {
                if (searchBackwards ? r < offsetInLine + column : r > offsetInLine + column) {
                    newPos = r;
                    newLine = line;
                    break;
                }
            }
            // Check other lines
            if (newPos < 0) {
                while (true) {
                    cur = (cur + dir + lines.size()) % lines.size();
                    if (cur == line) {
                        break;
                    }
                    List<Integer> res = doSearch(lines.get(cur));
                    if (!res.isEmpty()) {
                        newPos = searchBackwards ? res.get(res.size() - 1) : res.get(0);
                        newLine = cur;
                        break;
                    }
                }
            }
            if (newPos < 0) {
                if (!curRes.isEmpty()) {
                    newPos = curRes.get(0);
                    newLine = line;
                }
            }
            if (newPos >= 0) {
                if (newLine == line && newPos == offsetInLine + column) {
                    setMessage("This is the only occurence");
                    return;
                }
                if ((searchBackwards && (newLine > line || (newLine == line && newPos > offsetInLine + column)))
                    || (!searchBackwards && (newLine < line || (newLine == line && newPos < offsetInLine + column)))) {
                    setMessage("Search Wrapped");
                }
                int width = size.getColumns() - (printLineNumbers ? 8 : 0);
                line = newLine;
                column = newPos;
                offsetInLine = (column / width) * (width - 1);
                ensureCursorVisible();
            } else {
                setMessage("\"" + searchTerm + "\" not found");
            }
        }

        private List<Integer> doSearch(String text) {
            Pattern pat = Pattern.compile(searchTerm,
                    (searchCaseSensitive ? 0 : Pattern.CASE_INSENSITIVE | Pattern.UNICODE_CASE)
                            | (searchRegexp ? 0 : Pattern.LITERAL));
            Matcher m = pat.matcher(text);
            List<Integer> res = new ArrayList<>();
            while (m.find()) {
                res.add(m.start());
            }
            return res;
        }

        public void matching() {
            int opening = getCurrentChar();
            int idx = matchBrackets.indexOf(opening);
            if (idx >= 0) {
                int dir = (idx >= matchBrackets.length() / 2) ? -1 : +1;
                int closing = matchBrackets.charAt((idx + matchBrackets.length() / 2) % matchBrackets.length());

                int lvl = 1;
                int cur = line;
                int pos = offsetInLine + column;
                while (true) {
                    if ((pos + dir >= 0) && (pos + dir < getLine(cur).length())) {
                        pos += dir;
                    } else if ((cur + dir >= 0) && (cur + dir < lines.size())) {
                        cur += dir;
                        pos = dir > 0 ? 0 : lines.get(cur).length() - 1;
                        // Skip empty lines
                        if (pos < 0 || pos >= lines.get(cur).length()) {
                            continue;
                        }
                    } else {
                        setMessage("No matching bracket");
                        return;
                    }
                    int c = lines.get(cur).charAt(pos);
                    if (c == opening) {
                        lvl++;
                    } else if (c == closing) {
                        if (--lvl == 0) {
                            line = cur;
                            moveToChar(pos);
                            ensureCursorVisible();
                            return;
                        }
                    }
                }
            } else {
                setMessage("Not a bracket");
            }
        }

        private int length(String line, int tabs) {
            return new AttributedStringBuilder().tabs(tabs).append(line).columnLength();
        }
    }

    public Nano(Terminal terminal, File root) {
        this(terminal, root.toPath());
    }

    public Nano(Terminal terminal, Path root) {
        this(terminal, root, null);
    }

    public Nano(Terminal terminal, Path root, Options opts) {
        this.terminal = terminal;
        this.root = root;
        this.display = new Display(terminal, true);
        this.bindingReader = new BindingReader(terminal.reader());
        this.size = new Size();
        this.restricted = opts != null && opts.isSet("restricted");
        this.vsusp = terminal.getAttributes().getControlChar(ControlChar.VSUSP);
        bindKeys();
    }

    public void open(String... files) throws IOException {
        open(Arrays.asList(files));
    }

    public void open(List<String> files) throws IOException {
        for (String file : files) {
            buffers.add(new Buffer(file));
        }
    }

    public void run() throws IOException {
        if (buffers.isEmpty()) {
            buffers.add(new Buffer(null));
        }
        buffer = buffers.get(bufferIndex);

        Attributes attributes = terminal.getAttributes();
        Attributes newAttr = new Attributes(attributes);
        newAttr.setLocalFlags(EnumSet.of(LocalFlag.ICANON, LocalFlag.ECHO, LocalFlag.IEXTEN), false);
        newAttr.setInputFlags(EnumSet.of(InputFlag.IXON, InputFlag.ICRNL, InputFlag.INLCR), false);
        newAttr.setControlChar(ControlChar.VMIN, 1);
        newAttr.setControlChar(ControlChar.VTIME, 0);
        newAttr.setControlChar(ControlChar.VINTR, 0);
        if (restricted) {
            newAttr.setControlChar(ControlChar.VSUSP, 0);
        }
        terminal.setAttributes(newAttr);
        terminal.puts(Capability.enter_ca_mode);
        terminal.puts(Capability.keypad_xmit);
        if (mouseSupport) {
            terminal.trackMouse(Terminal.MouseTracking.Normal);
        }

        this.shortcuts = standardShortcuts();

        SignalHandler prevHandler = null;
        Status status = Status.getStatus(terminal, false);
        try {
<<<<<<< HEAD
            size.copy(terminal.getSize());
=======
            if (status != null) {
                status.suspend();
            }
>>>>>>> 31d7d9d1
            buffer.open();
            if (buffer.file != null) {
                setMessage("Read " + buffer.lines.size() + " lines");
            }

            display.clear();
            display.reset();
            display.resize(size.getRows(), size.getColumns());
            prevHandler = terminal.handle(Signal.WINCH, this::handle);

            display();

            while (true) {
                Operation op;
                switch (op = readOperation(keys)) {
                    case QUIT:
                        if (quit()) {
                            return;
                        }
                        break;
                    case WRITE:
                        write();
                        break;
                    case READ:
                        read();
                        break;
                    case UP:
                        buffer.moveUp(1);
                        break;
                    case DOWN:
                        buffer.moveDown(1);
                        break;
                    case LEFT:
                        buffer.moveLeft(1);
                        break;
                    case RIGHT:
                        buffer.moveRight(1);
                        break;
                    case INSERT:
                        buffer.insert(bindingReader.getLastBinding());
                        break;
                    case BACKSPACE:
                        buffer.backspace(1);
                        break;
                    case DELETE:
                        buffer.delete(1);
                        break;
                    case WRAP:
                        wrap();
                        break;
                    case NUMBERS:
                        numbers();
                        break;
                    case SMOOTH_SCROLLING:
                        smoothScrolling();
                        break;
                    case MOUSE_SUPPORT:
                        mouseSupport();
                        break;
                    case ONE_MORE_LINE:
                        oneMoreLine();
                        break;
                    case CLEAR_SCREEN:
                        clearScreen();
                        break;
                    case PREV_BUFFER:
                        prevBuffer();
                        break;
                    case NEXT_BUFFER:
                        nextBuffer();
                        break;
                    case CUR_POS:
                        curPos();
                        break;
                    case PREV_WORD:
                        buffer.prevWord();
                        break;
                    case NEXT_WORD:
                        buffer.nextWord();
                        break;
                    case BEGINNING_OF_LINE:
                        buffer.beginningOfLine();
                        break;
                    case END_OF_LINE:
                        buffer.endOfLine();
                        break;
                    case FIRST_LINE:
                        buffer.firstLine();
                        break;
                    case LAST_LINE:
                        buffer.lastLine();
                        break;
                    case PREV_PAGE:
                        buffer.prevPage();
                        break;
                    case NEXT_PAGE:
                        buffer.nextPage();
                        break;
                    case SCROLL_UP:
                        buffer.scrollUp(1);
                        break;
                    case SCROLL_DOWN:
                        buffer.scrollDown(1);
                        break;
                    case SEARCH:
                        search();
                        break;
                    case NEXT_SEARCH:
                        buffer.nextSearch();
                        break;
                    case HELP:
                        help("nano-main-help.txt");
                        break;
                    case CONSTANT_CURSOR:
                        constantCursor();
                        break;
                    case VERBATIM:
                        buffer.insert(new String(Character.toChars(bindingReader.readCharacter())));
                        break;
                    case MATCHING:
                        buffer.matching();
                        break;
                    case MOUSE_EVENT:
                        mouseEvent();
                        break;
                    case TOGGLE_SUSPENSION:
                        toggleSuspension();
                        break;
                    default:
                        setMessage("Unsupported " + op.name().toLowerCase().replace('_', '-'));
                        break;
                }
                display();
            }
        } finally {
            if (mouseSupport) {
                terminal.trackMouse(Terminal.MouseTracking.Off);
            }
            terminal.puts(Capability.exit_ca_mode);
            terminal.puts(Capability.keypad_local);
            terminal.flush();
            terminal.setAttributes(attributes);
            terminal.handle(Signal.WINCH, prevHandler);
            if (status != null) {
                status.restore();
            }
       }
    }

    boolean write() throws IOException {
        KeyMap<Operation> writeKeyMap = new KeyMap<>();
        if (!restricted) {
            writeKeyMap.setUnicode(Operation.INSERT);
            for (char i = 32; i < 256; i++) {
                writeKeyMap.bind(Operation.INSERT, Character.toString(i));
            }
            for (char i = 'A'; i <= 'Z'; i++) {
                writeKeyMap.bind(Operation.DO_LOWER_CASE, alt(i));
            }
            writeKeyMap.bind(Operation.BACKSPACE, del());
            writeKeyMap.bind(Operation.APPEND_MODE, alt('a'));
            writeKeyMap.bind(Operation.PREPEND_MODE, alt('p'));
            writeKeyMap.bind(Operation.BACKUP, alt('b'));
            writeKeyMap.bind(Operation.TO_FILES, ctrl('T'));
        }
        writeKeyMap.bind(Operation.MAC_FORMAT, alt('m'));
        writeKeyMap.bind(Operation.DOS_FORMAT, alt('d'));
        writeKeyMap.bind(Operation.ACCEPT, "\r");
        writeKeyMap.bind(Operation.CANCEL, ctrl('C'));
        writeKeyMap.bind(Operation.HELP, ctrl('G'), key(terminal, Capability.key_f1));
        writeKeyMap.bind(Operation.MOUSE_EVENT, key(terminal, Capability.key_mouse));
        writeKeyMap.bind(Operation.TOGGLE_SUSPENSION, alt('z'));
        writeKeyMap.bind(Operation.RIGHT, key(terminal, Capability.key_right));
        writeKeyMap.bind(Operation.LEFT, key(terminal, Capability.key_left));
      
        editMessage = getWriteMessage();
        editBuffer.setLength(0);
        editBuffer.append(buffer.file == null ? "" : buffer.file);
        int curPos = editBuffer.length();
        this.shortcuts = writeShortcuts();
        display(curPos);
        while (true) {
            switch (readOperation(writeKeyMap)) {
                case INSERT:
                    editBuffer.insert(curPos++, bindingReader.getLastBinding());
                    break;
                case BACKSPACE:
                    if (curPos > 0) {
                        editBuffer.deleteCharAt(--curPos);
                    }
                    break;
                case LEFT:
                    if (curPos > 0) {
                        curPos--;
                    }
                    break;
                case RIGHT:
                    if (curPos < editBuffer.length()) {
                        curPos++;
                    }
                    break;
                case CANCEL:
                    editMessage = null;
                    this.shortcuts = standardShortcuts();
                    return false;
                case ACCEPT:
                    editMessage = null;
                    if (save(editBuffer.toString())) {
                        this.shortcuts = standardShortcuts();
                        return true;
                    }
                    return false;
                case HELP:
                    help("nano-write-help.txt");
                    break;
                case MAC_FORMAT:
                    buffer.format = (buffer.format == WriteFormat.MAC) ? WriteFormat.UNIX : WriteFormat.MAC;
                    break;
                case DOS_FORMAT:
                    buffer.format = (buffer.format == WriteFormat.DOS) ? WriteFormat.UNIX : WriteFormat.DOS;
                    break;
                case APPEND_MODE:
                    writeMode = (writeMode == WriteMode.APPEND) ? WriteMode.WRITE : WriteMode.APPEND;
                    break;
                case PREPEND_MODE:
                    writeMode = (writeMode == WriteMode.PREPEND) ? WriteMode.WRITE : WriteMode.PREPEND;
                    break;
                case BACKUP:
                    writeBackup = !writeBackup;
                    break;
                case MOUSE_EVENT:
                    mouseEvent();
                    break;
                case TOGGLE_SUSPENSION:
                    toggleSuspension();
                    break;
            }
            editMessage = getWriteMessage();
            display(curPos);
        }
    }

    private Operation readOperation(KeyMap<Operation> keymap) {
        while (true) {
            Operation op = bindingReader.readBinding(keymap);
            if (op == Operation.DO_LOWER_CASE) {
                bindingReader.runMacro(bindingReader.getLastBinding().toLowerCase());
            } else {
                return op;
            }
        }
    }

    private boolean save(String name) throws IOException {
        Path orgPath = buffer.file != null ? root.resolve(new File(buffer.file).getCanonicalPath()) : null;
        Path newPath = root.resolve(new File(name).getCanonicalPath());
        boolean isSame = orgPath != null && Files.exists(orgPath) && Files.exists(newPath) && Files.isSameFile(orgPath, newPath);
        if (!isSame && Files.exists(Paths.get(name)) && writeMode == WriteMode.WRITE) {
            Operation op = getYNC("File exists, OVERWRITE ? ");
            if (op != Operation.YES) {
                return false;
            }
        } else if (!Files.exists(newPath)) {
            newPath.toFile().createNewFile();
        }
        Path t = Files.createTempFile(newPath.getParent(), "jline-", ".temp");
        try (OutputStream os = Files.newOutputStream(t, StandardOpenOption.WRITE,
                                                        StandardOpenOption.TRUNCATE_EXISTING,
                                                        StandardOpenOption.CREATE)) {
            if (writeMode == WriteMode.APPEND) {
                if (Files.isReadable(newPath)) {
                    Files.copy(newPath, os);
                }
            }
            Writer w = new OutputStreamWriter(os, buffer.charset);
            for (int i = 0; i < buffer.lines.size(); i++) {
                w.write(buffer.lines.get(i));
                switch (buffer.format) {
                    case UNIX:
                        w.write("\n");
                        break;
                    case DOS:
                        w.write("\r\n");
                        break;
                    case MAC:
                        w.write("\r");
                        break;
                }
            }
            w.flush();
            if (writeMode == WriteMode.PREPEND) {
                if (Files.isReadable(newPath)) {
                    Files.copy(newPath, os);
                }
            }
            if (writeBackup) {
                Files.move(newPath, newPath.resolveSibling(newPath.getFileName().toString() + "~"), StandardCopyOption.REPLACE_EXISTING);
            }
            Files.move(t, newPath, StandardCopyOption.REPLACE_EXISTING);
            if (writeMode == WriteMode.WRITE) {
                buffer.file = name;
                buffer.dirty = false;
            }
            setMessage("Wrote " + buffer.lines.size() + " lines");
            return true;
        } catch (IOException e) {
            setMessage("Error writing " + name + ": " + e.toString());
            return false;
        } finally {
            Files.deleteIfExists(t);
            writeMode = WriteMode.WRITE;
        }
    }

    private Operation getYNC(String message) {
        String oldEditMessage = editMessage;
        String oldEditBuffer = editBuffer.toString();
        LinkedHashMap<String, String> oldShortcuts = shortcuts;
        try {
            editMessage = message;
            editBuffer.setLength(0);
            KeyMap<Operation> yncKeyMap = new KeyMap<>();
            yncKeyMap.bind(Operation.YES, "y", "Y");
            yncKeyMap.bind(Operation.NO, "n", "N");
            yncKeyMap.bind(Operation.CANCEL, ctrl('C'));
            shortcuts = new LinkedHashMap<>();
            shortcuts.put(" Y", "Yes");
            shortcuts.put(" N", "No");
            shortcuts.put("^C", "Cancel");
            display();
            return readOperation(yncKeyMap);
        } finally {
            editMessage = oldEditMessage;
            editBuffer.append(oldEditBuffer);
            shortcuts = oldShortcuts;
        }
    }

    private String getWriteMessage() {
        StringBuilder sb = new StringBuilder();
        sb.append("File Name to ");
        switch (writeMode) {
            case WRITE:
                sb.append("Write");
                break;
            case APPEND:
                sb.append("Append");
                break;
            case PREPEND:
                sb.append("Prepend");
                break;
        }
        switch (buffer.format) {
            case UNIX:
                break;
            case DOS:
                sb.append(" [DOS Format]");
                break;
            case MAC:
                sb.append(" [Mac Format]");
                break;
        }
        if (writeBackup) {
            sb.append(" [Backup]");
        }
        sb.append(": ");
        return sb.toString();
    }

    void read() {
        KeyMap<Operation> readKeyMap = new KeyMap<>();
        readKeyMap.setUnicode(Operation.INSERT);
        for (char i = 32; i < 256; i++) {
            readKeyMap.bind(Operation.INSERT, Character.toString(i));
        }
        for (char i = 'A'; i <= 'Z'; i++) {
            readKeyMap.bind(Operation.DO_LOWER_CASE, alt(i));
        }
        readKeyMap.bind(Operation.BACKSPACE, del());
        readKeyMap.bind(Operation.NEW_BUFFER, alt('f'));
        readKeyMap.bind(Operation.TO_FILES, ctrl('T'));
        readKeyMap.bind(Operation.EXECUTE, ctrl('X'));
        readKeyMap.bind(Operation.ACCEPT, "\r");
        readKeyMap.bind(Operation.CANCEL, ctrl('C'));
        readKeyMap.bind(Operation.HELP, ctrl('G'), key(terminal, Capability.key_f1));
        readKeyMap.bind(Operation.MOUSE_EVENT, key(terminal, Capability.key_mouse));
        readKeyMap.bind(Operation.RIGHT, key(terminal, Capability.key_right));
        readKeyMap.bind(Operation.LEFT, key(terminal, Capability.key_left));

        editMessage = getReadMessage();
        editBuffer.setLength(0);
        int curPos = editBuffer.length();
        this.shortcuts = readShortcuts();
        display(curPos);
        while (true) {
            switch (readOperation(readKeyMap)) {
                case INSERT:
                    editBuffer.insert(curPos++, bindingReader.getLastBinding());
                    break;
                case BACKSPACE:
                    if (curPos > 0) {
                        editBuffer.deleteCharAt(--curPos);
                    }
                    break;
                case LEFT:
                    if (curPos > 0) {
                        curPos--;
                    }
                    break;
                case RIGHT:
                    if (curPos < editBuffer.length()) {
                        curPos++;
                    }
                    break;            
                case CANCEL:
                    editMessage = null;
                    this.shortcuts = standardShortcuts();
                    return;
                case ACCEPT:
                    editMessage = null;
                    String file = editBuffer.toString();
                    boolean empty = file.isEmpty();
                    Path p = empty ? null : root.resolve(file);
                    if (!readNewBuffer && !empty && !Files.exists(p)) {
                        setMessage("\"" + file + "\" not found");
                    } else if (!empty && Files.isDirectory(p)) {
                        setMessage("\"" + file + "\" is a directory");
                    } else if (!empty && !Files.isRegularFile(p)) {
                        setMessage("\"" + file + "\" is not a regular file");
                    } else {
                        Buffer buf = new Buffer(empty ? null : file);
                        try {
                            buf.open();
                            if (readNewBuffer) {
                                buffers.add(++bufferIndex, buf);
                                buffer = buf;
                            } else {
                                buffer.insert(String.join("\n", buf.lines));
                            }
                            setMessage(null);
                        } catch (IOException e) {
                            setMessage("Error reading " + file + ": " + e.getMessage());
                        }
                    }
                    this.shortcuts = standardShortcuts();
                    return;
                case HELP:
                    help("nano-read-help.txt");
                    break;
                case NEW_BUFFER:
                    readNewBuffer = !readNewBuffer;
                    break;
                case MOUSE_EVENT:
                    mouseEvent();
                    break;
                case TOGGLE_SUSPENSION:
                    toggleSuspension();
                    break;
            }
            editMessage = getReadMessage();
            display(curPos);
        }
    }

    private String getReadMessage() {
        StringBuilder sb = new StringBuilder();
        sb.append("File to insert");
        if (readNewBuffer) {
            sb.append(" into new buffer");
        }
        sb.append(" [from ./]: ");
        return sb.toString();
    }

    private LinkedHashMap<String, String> readShortcuts() {
        LinkedHashMap<String, String> shortcuts = new LinkedHashMap<>();
        shortcuts.put("^G", "Get Help");
        shortcuts.put("^T", "To Files");
        shortcuts.put("M-F", "New Buffer");
        shortcuts.put("^C", "Cancel");
        shortcuts.put("^X", "Execute Command");
        return shortcuts;
    }

    private LinkedHashMap<String, String> writeShortcuts() {
        LinkedHashMap<String, String> s = new LinkedHashMap<>();
        s.put("^G", "Get Help");
        s.put("M-M", "Mac Format");
        s.put("^C", "Cancel");
        s.put("M-D", "DOS Format");
        if (!restricted) {
            s.put("^T", "To Files");
            s.put("M-P", "Prepend");
            s.put("M-A", "Append");
            s.put("M-B", "Backup File");
        }
        return s;
    }

    private LinkedHashMap<String, String> helpShortcuts() {
        LinkedHashMap<String, String> s = new LinkedHashMap<>();
        s.put("^L", "Refresh");
        s.put("^Y", "Prev Page");
        s.put("^P", "Prev Line");
        s.put("M-\\", "First Line");
        s.put("^X", "Exit");
        s.put("^V", "Next Page");
        s.put("^N", "Next Line");
        s.put("M-/", "Last Line");
        return s;
    }

    private LinkedHashMap<String, String> searchShortcuts() {
        LinkedHashMap<String, String> s = new LinkedHashMap<>();
        s.put("^G", "Get Help");
        s.put("^Y", "First Line");
        s.put("^R", "Replace");
        s.put("^W", "Beg of Par");
        s.put("M-C", "Case Sens");
        s.put("M-R", "Regexp");
        s.put("^C", "Cancel");
        s.put("^V", "Last Line");
        s.put("^T", "Go To Line");
        s.put("^O", "End of Par");
        s.put("M-B", "Backwards");
        s.put("^P", "PrevHstory");
        return s;
    }

    private LinkedHashMap<String, String> standardShortcuts() {
        LinkedHashMap<String, String> s = new LinkedHashMap<>();
        s.put("^G", "Get Help");
        s.put("^O", "WriteOut");
        s.put("^R", "Read File");
        s.put("^Y", "Prev Page");
        s.put("^K", "Cut Text");
        s.put("^C", "Cur Pos");
        s.put("^X", "Exit");
        s.put("^J", "Justify");
        s.put("^W", "Where Is");
        s.put("^V", "Next Page");
        s.put("^U", "UnCut Text");
        s.put("^T", "To Spell");
        return s;
    }

    void help(String help) {
        Buffer org = this.buffer;
        Buffer newBuf = new Buffer(null);
        try (InputStream is = getClass().getResourceAsStream(help)) {
            newBuf.open(is);
        } catch (IOException e) {
            setMessage("Unable to read help");
            return;
        }
        LinkedHashMap<String, String> oldShortcuts = this.shortcuts;
        this.shortcuts = helpShortcuts();
        boolean oldWrapping = this.wrapping;
        boolean oldPrintLineNumbers = this.printLineNumbers;
        boolean oldConstantCursor = this.constantCursor;
        this.wrapping = true;
        this.printLineNumbers = false;
        this.constantCursor = false;
        this.buffer = newBuf;
        try {
            this.message = null;
            terminal.puts(Capability.cursor_invisible);
            display();
            while (true) {
                switch (readOperation(keys)) {
                    case QUIT:
                        return;
                    case FIRST_LINE:
                        buffer.firstLine();
                        break;
                    case LAST_LINE:
                        buffer.lastLine();
                        break;
                    case PREV_PAGE:
                        buffer.prevPage();
                        break;
                    case NEXT_PAGE:
                        buffer.nextPage();
                        break;
                    case UP:
                        buffer.scrollUp(1);
                        break;
                    case DOWN:
                        buffer.scrollDown(1);
                        break;
                    case CLEAR_SCREEN:
                        clearScreen();
                        break;
                    case MOUSE_EVENT:
                        mouseEvent();
                        break;
                    case TOGGLE_SUSPENSION:
                        toggleSuspension();
                        break;
               }
                display();
            }
        } finally {
            this.buffer = org;
            this.wrapping = oldWrapping;
            this.printLineNumbers = oldPrintLineNumbers;
            this.constantCursor = oldConstantCursor;
            this.shortcuts = oldShortcuts;
            terminal.puts(Capability.cursor_visible);
        }
    }

    void search() throws IOException {
        KeyMap<Operation> searchKeyMap = new KeyMap<>();
        searchKeyMap.setUnicode(Operation.INSERT);
//        searchKeyMap.setNomatch(Operation.INSERT);
        for (char i = 32; i < 256; i++) {
            searchKeyMap.bind(Operation.INSERT, Character.toString(i));
        }
        for (char i = 'A'; i <= 'Z'; i++) {
            searchKeyMap.bind(Operation.DO_LOWER_CASE, alt(i));
        }
        searchKeyMap.bind(Operation.BACKSPACE, del());
        searchKeyMap.bind(Operation.CASE_SENSITIVE, alt('c'));
        searchKeyMap.bind(Operation.BACKWARDS, alt('b'));
        searchKeyMap.bind(Operation.REGEXP, alt('r'));
        searchKeyMap.bind(Operation.ACCEPT, "\r");
        searchKeyMap.bind(Operation.CANCEL, ctrl('C'));
        searchKeyMap.bind(Operation.FIRST_LINE, ctrl('Y'));
        searchKeyMap.bind(Operation.LAST_LINE, ctrl('V'));
        searchKeyMap.bind(Operation.MOUSE_EVENT, key(terminal, Capability.key_mouse));
        searchKeyMap.bind(Operation.RIGHT, key(terminal, Capability.key_right));
        searchKeyMap.bind(Operation.LEFT, key(terminal, Capability.key_left));
        searchKeyMap.bind(Operation.UP, key(terminal, Capability.key_up));
        searchKeyMap.bind(Operation.DOWN, key(terminal, Capability.key_down));

        editMessage = getSearchMessage();
        editBuffer.setLength(0);
        String currentBuffer = "";
        int curPos = editBuffer.length();
        this.shortcuts = searchShortcuts();
        display(curPos);
        try {
            while (true) {
                switch (readOperation(searchKeyMap)) {
                    case INSERT:
                        editBuffer.insert(curPos++, bindingReader.getLastBinding());
                        break;
                    case BACKSPACE:
                        if (curPos > 0) {
                            editBuffer.deleteCharAt(--curPos);
                        }
                        break;
                    case LEFT:
                        if (curPos > 0) {
                            curPos--;
                        }
                        break;
                    case RIGHT:
                        if (curPos < editBuffer.length()) {
                            curPos++;
                        }
                        break;
                    case UP:
                        searchTermId++;
                        if (searchTermId >= 0 && searchTermId < searchTerms.size()) {
                            if (searchTermId == 0) {
                                currentBuffer = editBuffer.toString();
                            }
                            editBuffer.setLength(0);
                            editBuffer.append(searchTerms.get(searchTermId));
                            curPos = editBuffer.length();
                        } else if (searchTermId >= searchTerms.size()) {
                            searchTermId = searchTerms.size() - 1;
                        }
                        break;
                    case DOWN:
                        if (searchTerms.size() > 0) {
                            searchTermId--;
                            editBuffer.setLength(0);
                            if (searchTermId < 0) {
                                searchTermId = -1;
                                editBuffer.append(currentBuffer);                                    
                            } else {
                                editBuffer.append(searchTerms.get(searchTermId));
                            }
                            curPos = editBuffer.length();
                        }
                        break;
                    case CASE_SENSITIVE:
                        searchCaseSensitive = !searchCaseSensitive;
                        break;
                    case BACKWARDS:
                        searchBackwards = !searchBackwards;
                        break;
                    case REGEXP:
                        searchRegexp = !searchRegexp;
                        break;
                    case CANCEL:
                        return;
                    case ACCEPT:
                        if (editBuffer.length() > 0) {
                            searchTerm = editBuffer.toString();
                        }
                        if (searchTerm == null || searchTerm.isEmpty()) {
                            setMessage("Cancelled");
                        } else {
                            if (!searchTerms.contains(searchTerm)) {
                                searchTerms.add(searchTerm);
                            }
                            searchTermId = -1;
                            buffer.nextSearch();
                        }
                        return;
                    case HELP:
                        help("nano-search-help.txt");
                        break;
                    case FIRST_LINE:
                        buffer.firstLine();
                        return;
                    case LAST_LINE:
                        buffer.lastLine();
                        return;
                    case MOUSE_EVENT:
                        mouseEvent();
                        break;
                    case TOGGLE_SUSPENSION:
                        toggleSuspension();
                        break;
                }
                editMessage = getSearchMessage();
                display(curPos);
            }
        } finally {
            this.shortcuts = standardShortcuts();
            editMessage = null;
        }
    }

    private String getSearchMessage() {
        StringBuilder sb = new StringBuilder();
        sb.append("Search");
        if (searchCaseSensitive) {
            sb.append(" [Case Sensitive]");
        }
        if (searchRegexp) {
            sb.append(" [Regexp]");
        }
        if (searchBackwards) {
            sb.append(" [Backwards]");
        }
        if (searchTerm != null) {
            sb.append(" [");
            sb.append(searchTerm);
            sb.append("]");
        }
        sb.append(": ");
        return sb.toString();
    }

    String computeCurPos() {
        int chari = 0;
        int chart = 0;
        for (int i = 0; i < buffer.lines.size(); i++) {
            int l = buffer.lines.get(i).length() + 1;
            if (i < buffer.line) {
                chari += l;
            } else if (i == buffer.line) {
                chari += buffer.offsetInLine + buffer.column;
            }
            chart += l;
        }

        StringBuilder sb = new StringBuilder();
        sb.append("line ");
        sb.append(buffer.line + 1);
        sb.append("/");
        sb.append(buffer.lines.size());
        sb.append(" (");
        sb.append(Math.round((100.0 * buffer.line) / buffer.lines.size()));
        sb.append("%), ");
        sb.append("col ");
        sb.append(buffer.offsetInLine + buffer.column + 1);
        sb.append("/");
        sb.append(buffer.lines.get(buffer.line).length() + 1);
        sb.append(" (");
        if (buffer.lines.get(buffer.line).length() > 0) {
            sb.append(Math.round((100.0 * (buffer.offsetInLine + buffer.column))
                    / (buffer.lines.get(buffer.line).length())));
        } else {
            sb.append("100");
        }
        sb.append("%), ");
        sb.append("char ");
        sb.append(chari + 1);
        sb.append("/");
        sb.append(chart);
        sb.append(" (");
        sb.append(Math.round((100.0 * chari) / chart));
        sb.append("%)");
        return sb.toString();
    }

    void curPos() {
        setMessage(computeCurPos());
    }

    void prevBuffer() throws IOException {
        if (buffers.size() > 1) {
            bufferIndex = (bufferIndex + buffers.size() - 1) % buffers.size();
            buffer = buffers.get(bufferIndex);
            setMessage("Switched to " + buffer.getTitle());
            buffer.open();
            display.clear();
        } else {
            setMessage("No more open file buffers");
        }
    }

    void nextBuffer() throws IOException {
        if (buffers.size() > 1) {
            bufferIndex = (bufferIndex + 1) % buffers.size();
            buffer = buffers.get(bufferIndex);
            setMessage("Switched to " + buffer.getTitle());
            buffer.open();
            display.clear();
        } else {
            setMessage("No more open file buffers");
        }
    }

    void setMessage(String message) {
        this.message = message;
        this.nbBindings = 25;
    }

    boolean quit() throws IOException {
        if (buffer.dirty) {
            Operation op = getYNC("Save modified buffer (ANSWERING \"No\" WILL DESTROY CHANGES) ? ");
            switch (op) {
                case CANCEL:
                    return false;
                case NO:
                    break;
                case YES:
                    if (!write()) {
                        return false;
                    }
            }
        }
        buffers.remove(bufferIndex);
        if (bufferIndex == buffers.size() && bufferIndex > 0) {
            bufferIndex = buffers.size() - 1;
        }
        if (buffers.isEmpty()) {
            buffer = null;
            return true;
        } else {
            buffer = buffers.get(bufferIndex);
            buffer.open();
            display.clear();
            setMessage("Switched to " + buffer.getTitle());
            return false;
        }
    }

    void numbers() {
        printLineNumbers = !printLineNumbers;
        resetDisplay();
        setMessage("Lines numbering " + (printLineNumbers ? "enabled" : "disabled"));
    }

    void smoothScrolling() {
        smoothScrolling = !smoothScrolling;
        setMessage("Smooth scrolling " + (smoothScrolling ? "enabled" : "disabled"));
    }

    void mouseSupport() throws IOException {
        mouseSupport = !mouseSupport;
        setMessage("Mouse support " + (mouseSupport ? "enabled" : "disabled"));
        terminal.trackMouse(mouseSupport ? Terminal.MouseTracking.Normal : Terminal.MouseTracking.Off);
    }

    void constantCursor() {
        constantCursor = !constantCursor;
        setMessage("Constant cursor position display " + (constantCursor ? "enabled" : "disabled"));
    }

    void oneMoreLine() {
        oneMoreLine = !oneMoreLine;
        setMessage("Use of one more line for editing " + (oneMoreLine ? "enabled" : "disabled"));
    }

    void wrap() {
        wrapping = !wrapping;
        resetDisplay();
        setMessage("Lines wrapping " + (wrapping ? "enabled" : "disabled"));
    }

    void clearScreen() {
        resetDisplay();
    }

    void mouseEvent() {
        MouseEvent event = terminal.readMouseEvent();
        if (event.getModifiers().isEmpty() && event.getType() == MouseEvent.Type.Released
                && event.getButton() == MouseEvent.Button.Button1) {
            int x = event.getX();
            int y = event.getY();
            int hdr = buffer.computeHeader().size();
            int ftr = computeFooter().size();
            if (y < hdr) {
                // nothing
            } else if (y < size.getRows() - ftr) {
                buffer.moveTo(x, y - hdr);
            } else {
                int cols = (shortcuts.size() + 1) / 2;
                int cw = size.getColumns() / cols;
                int l = y - (size.getRows() - ftr) - 1;
                int si = l * cols +  x / cw;
                String shortcut = null;
                Iterator<String> it = shortcuts.keySet().iterator();
                while (si-- >= 0 && it.hasNext()) { shortcut = it.next(); }
                if (shortcut != null) {
                    shortcut = shortcut.replaceAll("M-", "\\\\E");
                    String seq = KeyMap.translate(shortcut);
                    bindingReader.runMacro(seq);
                }
            }
        }
        else if (event.getType() == MouseEvent.Type.Wheel) {
            if (event.getButton() == MouseEvent.Button.WheelDown) {
                buffer.moveDown(1);
            } else if (event.getButton() == MouseEvent.Button.WheelUp) {
                buffer.moveUp(1);
            }
        }
    }
    
    void toggleSuspension(){
        if (restricted) {
            setMessage("This function is disabled in restricted mode");
        } else if (vsusp < 0) {
            setMessage("This function is disabled");
        } else {
            Attributes attrs = terminal.getAttributes();
            int toggle = vsusp;
            String message = "enabled";
            if (attrs.getControlChar(ControlChar.VSUSP) > 0) {
                toggle = 0;
                message = "disabled";
            }
            attrs.setControlChar(ControlChar.VSUSP, toggle);
            terminal.setAttributes(attrs);
            setMessage("Suspension " + message);
        }
    }

    public String getTitle() {
        return title;
    }

    void resetDisplay() {
        display.clear();
        display.resize(size.getRows(), size.getColumns());
        for (Buffer buffer : buffers) {
            buffer.resetDisplay();
        }
    }

    synchronized void display() {
        display(null);
    }
    
    synchronized void display(final Integer editCursor) {
        if (nbBindings > 0) {
            if (--nbBindings == 0) {
                message = null;
            }
        }

        List<AttributedString> header = buffer.computeHeader();
        List<AttributedString> footer = computeFooter();

        int nbLines = size.getRows() - header.size() - footer.size();
        List<AttributedString> newLines = buffer.getDisplayedLines(nbLines);
        newLines.addAll(0, header);
        newLines.addAll(footer);

        // Compute cursor position
        int cursor;
        if (editMessage != null) {
            int crsr = editCursor != null ? editCursor : editBuffer.length();
            cursor = editMessage.length() + crsr;
            cursor = size.cursorPos(size.getRows() - footer.size(), cursor);
        } else {
            cursor = size.cursorPos(header.size(),
                                    buffer.getDisplayedCursor());
        }
        display.update(newLines, cursor);
    }

    protected List<AttributedString> computeFooter() {
        List<AttributedString> footer = new ArrayList<>();

        if (editMessage != null) {
            AttributedStringBuilder sb = new AttributedStringBuilder();
            sb.style(AttributedStyle.INVERSE);
            sb.append(editMessage);
            sb.append(editBuffer);
            for (int i = editMessage.length() + editBuffer.length(); i < size.getColumns(); i++) {
                sb.append(' ');
            }
            sb.append('\n');
            footer.add(sb.toAttributedString());
        } else if (message != null || constantCursor) {
            int rwidth = size.getColumns();
            String text = "[ " + (message == null ? computeCurPos() : message) + " ]";
            int len = text.length();
            AttributedStringBuilder sb = new AttributedStringBuilder();
            for (int i = 0; i < (rwidth - len) / 2; i++) {
                sb.append(' ');
            }
            sb.style(AttributedStyle.INVERSE);
            sb.append(text);
            sb.append('\n');
            footer.add(sb.toAttributedString());
        } else {
            footer.add(new AttributedString("\n"));
        }

        Iterator<Entry<String, String>> sit = shortcuts.entrySet().iterator();
        int cols = (shortcuts.size() + 1) / 2;
        int cw = (size.getColumns() - 1) / cols;
        int rem = (size.getColumns() - 1) % cols;
        for (int l = 0; l < 2; l++) {
            AttributedStringBuilder sb = new AttributedStringBuilder();
            for (int c = 0; c < cols; c++) {
                Map.Entry<String, String> entry = sit.hasNext() ? sit.next() : null;
                String key = entry != null ? entry.getKey() : "";
                String val = entry != null ? entry.getValue() : "";
                sb.style(AttributedStyle.INVERSE);
                sb.append(key);
                sb.style(AttributedStyle.DEFAULT);
                sb.append(" ");
                int nb = cw - key.length() - 1 + (c < rem ? 1 : 0);
                if (val.length() > nb) {
                    sb.append(val.substring(0, nb));
                } else {
                    sb.append(val);
                    if (c < cols - 1) {
                        for (int i = 0; i < nb - val.length(); i++) {
                            sb.append(" ");
                        }
                    }
                }
            }
            sb.append('\n');
            footer.add(sb.toAttributedString());
        }

        return footer;
    }

    protected void handle(Signal signal) {
        if (buffer != null) {
            size.copy(terminal.getSize());
            buffer.computeAllOffsets();
            buffer.moveToChar(buffer.offsetInLine + buffer.column);
            resetDisplay();
            display();
        }
    }

    protected void bindKeys() {
        keys = new KeyMap<>();
        keys.setUnicode(Operation.INSERT);

        for (char i = 32; i < KEYMAP_LENGTH; i++) {
            keys.bind(Operation.INSERT, Character.toString(i));
        }
        keys.bind(Operation.BACKSPACE, del());
        for (char i = 'A'; i <= 'Z'; i++) {
            keys.bind(Operation.DO_LOWER_CASE, alt(i));
        }

        keys.bind(Operation.HELP, ctrl('G'), key(terminal, Capability.key_f1));
        keys.bind(Operation.QUIT, ctrl('X'), key(terminal, Capability.key_f2));
        keys.bind(Operation.WRITE, ctrl('O'), key(terminal, Capability.key_f3));
        keys.bind(Operation.JUSTIFY_PARAGRAPH, ctrl('J'), key(terminal, Capability.key_f4));

        keys.bind(Operation.READ, ctrl('R'), key(terminal, Capability.key_f5));
        keys.bind(Operation.SEARCH, ctrl('W'), key(terminal, Capability.key_f6));
        keys.bind(Operation.PREV_PAGE, ctrl('Y'), key(terminal, Capability.key_f7));
        keys.bind(Operation.NEXT_PAGE, ctrl('V'), key(terminal, Capability.key_f8));

        keys.bind(Operation.CUT, ctrl('K'), key(terminal, Capability.key_f9));
        keys.bind(Operation.UNCUT, ctrl('U'), key(terminal, Capability.key_f10));
        keys.bind(Operation.CUR_POS, ctrl('C'), key(terminal, Capability.key_f11));
        keys.bind(Operation.TO_SPELL, ctrl('T'), key(terminal, Capability.key_f11));

        keys.bind(Operation.GOTO, ctrl('_'), key(terminal, Capability.key_f13), alt('g'));
        keys.bind(Operation.REPLACE, ctrl('\\'), key(terminal, Capability.key_f14), alt('r'));
        keys.bind(Operation.MARK, ctrl('^'), key(terminal, Capability.key_f15), alt('a'));
        keys.bind(Operation.NEXT_SEARCH, key(terminal, Capability.key_f16), alt('w'));

        keys.bind(Operation.COPY, alt('^'));
        keys.bind(Operation.INDENT, alt('}'));
        keys.bind(Operation.UNINDENT, alt('{'));

        keys.bind(Operation.RIGHT, ctrl('F'));
        keys.bind(Operation.LEFT, ctrl('B'));
        keys.bind(Operation.NEXT_WORD, ctrl(' '));
        keys.bind(Operation.PREV_WORD, alt(' '));
        keys.bind(Operation.UP, ctrl('P'));
        keys.bind(Operation.DOWN, ctrl('N'));

        keys.bind(Operation.BEGINNING_OF_LINE, ctrl('A'));
        keys.bind(Operation.END_OF_LINE, ctrl('E'));
        keys.bind(Operation.BEGINNING_OF_PARAGRAPH, alt('('), alt('9'));
        keys.bind(Operation.END_OF_PARAGRAPH, alt(')'), alt('0'));
        keys.bind(Operation.FIRST_LINE, alt('\\'), alt('|'));
        keys.bind(Operation.LAST_LINE, alt('/'), alt('?'));

        keys.bind(Operation.MATCHING, alt(']'));
        keys.bind(Operation.SCROLL_UP, alt('-'), alt('_'));
        keys.bind(Operation.SCROLL_DOWN, alt('+'), alt('='));

        keys.bind(Operation.PREV_BUFFER, alt('<'));
        keys.bind(Operation.NEXT_BUFFER, alt('>'));
        keys.bind(Operation.PREV_BUFFER, alt(','));
        keys.bind(Operation.NEXT_BUFFER, alt('.'));

        keys.bind(Operation.VERBATIM, alt('v'));
        keys.bind(Operation.INSERT, ctrl('I'), ctrl('M'));
        keys.bind(Operation.DELETE, ctrl('D'));
        keys.bind(Operation.BACKSPACE, ctrl('H'));
        keys.bind(Operation.CUT_TO_END, alt('t'));

        keys.bind(Operation.JUSTIFY_FILE, alt('j'));
        keys.bind(Operation.COUNT, alt('d'));
        keys.bind(Operation.CLEAR_SCREEN, ctrl('L'));

        keys.bind(Operation.HELP, alt('x'));
        keys.bind(Operation.CONSTANT_CURSOR, alt('c'));
        keys.bind(Operation.ONE_MORE_LINE, alt('o'));
        keys.bind(Operation.SMOOTH_SCROLLING, alt('s'));
        keys.bind(Operation.MOUSE_SUPPORT, alt('m'));
        keys.bind(Operation.WHITESPACE, alt('p'));
        keys.bind(Operation.HIGHLIGHT, alt('y'));

        keys.bind(Operation.SMART_HOME_KEY, alt('h'));
        keys.bind(Operation.AUTO_INDENT, alt('i'));
        keys.bind(Operation.CUT_TO_END_TOGGLE, alt('k'));
        // TODO: reenable wrapping after fixing #120
        // keys.bind(Operation.WRAP, alt('l'));
        keys.bind(Operation.TABS_TO_SPACE, alt('q'));

        keys.bind(Operation.BACKUP, alt('b'));

        keys.bind(Operation.NUMBERS, alt('n'));

        // TODO: map other keys
        keys.bind(Operation.UP, key(terminal, Capability.key_up));
        keys.bind(Operation.DOWN, key(terminal, Capability.key_down));
        keys.bind(Operation.RIGHT, key(terminal, Capability.key_right));
        keys.bind(Operation.LEFT, key(terminal, Capability.key_left));

        keys.bind(Operation.MOUSE_EVENT, key(terminal, Capability.key_mouse));
        
        keys.bind(Operation.TOGGLE_SUSPENSION, alt('z'));
    }

    protected enum Operation {
        DO_LOWER_CASE,

        QUIT,
        WRITE,
        READ,
        GOTO,
        FIND,

        WRAP,
        NUMBERS,
        SMOOTH_SCROLLING,
        MOUSE_SUPPORT,
        ONE_MORE_LINE,
        CLEAR_SCREEN,

        UP,
        DOWN,
        LEFT,
        RIGHT,

        INSERT,
        BACKSPACE,

        NEXT_BUFFER,
        PREV_BUFFER,

        HELP,
        NEXT_PAGE,
        PREV_PAGE,
        SCROLL_UP,
        SCROLL_DOWN,
        NEXT_WORD,
        PREV_WORD,
        BEGINNING_OF_LINE,
        END_OF_LINE,
        FIRST_LINE,
        LAST_LINE,

        CUR_POS,

        CASE_SENSITIVE,
        BACKWARDS,
        REGEXP,
        ACCEPT,
        CANCEL,
        SEARCH,
        MAC_FORMAT,
        DOS_FORMAT,
        APPEND_MODE,
        PREPEND_MODE,
        BACKUP,
        TO_FILES,
        YES,
        NO,
        NEW_BUFFER,
        EXECUTE,
        NEXT_SEARCH,
        MATCHING,
        VERBATIM,
        DELETE,

        JUSTIFY_PARAGRAPH,
        TO_SPELL,
        CUT,
        REPLACE,
        MARK,
        COPY,
        INDENT,
        UNINDENT,
        BEGINNING_OF_PARAGRAPH,
        END_OF_PARAGRAPH,
        CUT_TO_END,
        JUSTIFY_FILE,
        COUNT,
        CONSTANT_CURSOR,
        WHITESPACE,
        HIGHLIGHT,
        SMART_HOME_KEY,
        AUTO_INDENT,
        CUT_TO_END_TOGGLE,
        TABS_TO_SPACE,
        UNCUT,

        MOUSE_EVENT,
 
        TOGGLE_SUSPENSION
    }

}<|MERGE_RESOLUTION|>--- conflicted
+++ resolved
@@ -997,13 +997,10 @@
         SignalHandler prevHandler = null;
         Status status = Status.getStatus(terminal, false);
         try {
-<<<<<<< HEAD
             size.copy(terminal.getSize());
-=======
             if (status != null) {
                 status.suspend();
             }
->>>>>>> 31d7d9d1
             buffer.open();
             if (buffer.file != null) {
                 setMessage("Read " + buffer.lines.size() + " lines");
